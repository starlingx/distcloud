# Copyright 2015 Huawei Technologies Co., Ltd.
# Copyright 2015 Ericsson AB.
# All Rights Reserved.
#
#    Licensed under the Apache License, Version 2.0 (the "License"); you may
#    not use this file except in compliance with the License. You may obtain
#    a copy of the License at
#
#         http://www.apache.org/licenses/LICENSE-2.0
#
#    Unless required by applicable law or agreed to in writing, software
#    distributed under the License is distributed on an "AS IS" BASIS, WITHOUT
#    WARRANTIES OR CONDITIONS OF ANY KIND, either express or implied. See the
#    License for the specific language governing permissions and limitations
#    under the License.
#
# Copyright (c) 2020 Wind River Systems, Inc.
#

"""
DC Orchestrator base exception handling.
"""
import six

from oslo_utils import encodeutils
from oslo_utils import excutils

from dcorch.common.i18n import _


class DCCommonException(Exception):
    """Base Commond Driver Exception.

    To correctly use this class, inherit from it and define
    a 'message' property. That message will get printf'd
    with the keyword arguments provided to the constructor.
    """

    message = _("An unknown exception occurred.")

    def __init__(self, **kwargs):
        try:
            super(DCCommonException, self).__init__(self.message % kwargs)
            self.msg = self.message % kwargs
        except Exception:
            with excutils.save_and_reraise_exception() as ctxt:
                if not self.use_fatal_exceptions():
                    ctxt.reraise = False
                    # at least get the core message out if something happened
                    super(DCCommonException, self).__init__(self.message)

    if six.PY2:
        def __unicode__(self):
            return encodeutils.exception_to_unicode(self.msg)

    def use_fatal_exceptions(self):
        return False


class NotFound(DCCommonException):
    pass


class Forbidden(DCCommonException):
    message = _("Requested API is forbidden")


class Conflict(DCCommonException):
    pass


class ServiceUnavailable(DCCommonException):
    message = _("The service is unavailable")


class InvalidInputError(DCCommonException):
    message = _("An invalid value was provided")


class InternalError(DCCommonException):
    message = _("Error when performing operation")


class ProjectNotFound(NotFound):
    message = _("Project %(project_id)s doesn't exist")


class OAMAddressesNotFound(NotFound):
    message = _("OAM Addresses Not Found")


class CertificateNotFound(NotFound):
    message = _("Certificate in region=%(region_name)s with signature "
<<<<<<< HEAD
                "%(signature)s not found")
=======
                "%(signature)s not found")


class LoadNotFound(NotFound):
    message = _("Load in region=%(region_name)s with id %(load_id)s not found")


class LoadNotInVault(NotFound):
    message = _("Load at path %(path)s not found")


class PlaybookExecutionFailed(DCCommonException):
    message = _("Playbook execution failed, command=%(playbook_cmd)s")
>>>>>>> cb979811
<|MERGE_RESOLUTION|>--- conflicted
+++ resolved
@@ -91,9 +91,6 @@
 
 class CertificateNotFound(NotFound):
     message = _("Certificate in region=%(region_name)s with signature "
-<<<<<<< HEAD
-                "%(signature)s not found")
-=======
                 "%(signature)s not found")
 
 
@@ -106,5 +103,4 @@
 
 
 class PlaybookExecutionFailed(DCCommonException):
-    message = _("Playbook execution failed, command=%(playbook_cmd)s")
->>>>>>> cb979811
+    message = _("Playbook execution failed, command=%(playbook_cmd)s")